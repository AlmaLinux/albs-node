# -*- mode:python; coding:utf-8; -*-
# author: Eugene Zamriy <ezamriy@cloudlinux.com>
# created: 2017-10-19

"""
CloudLinux Build System build thread implementation.
"""

import datetime
import logging
import os
import time
import urllib.parse
import platform
import pprint
import random
import threading
import typing

from cas_wrapper import CasWrapper
import yaml
import requests
import requests.adapters
from requests.packages.urllib3.util.retry import Retry
from sentry_sdk import capture_exception

from build_node import constants
from build_node.builders import get_suitable_builder
from build_node.build_node_errors import BuildError, BuildExcluded
from build_node.uploaders.pulp import PulpRpmUploader
from build_node.utils.file_utils import (
    clean_dir,
    filter_files,
    rm_sudo,
)
from build_node.models import Task
from build_node.utils.codenotary import notarize_build_artifacts


class BuildNodeBuilder(threading.Thread):

    """Build thread."""

    def __init__(self, config, thread_num, terminated_event,
                 graceful_terminated_event):
        """
        Build thread initialization.

        Parameters
        ----------
        config : build_node.build_node_config.BuildNodeConfig
            Build node configuration object.
        thread_num : int
            Number of a build thread to construct a "unique" name.
        terminated_event : threading.Event
            Shows, if process got "kill -15" signal.
        graceful_terminated_event : threading.Event
            Shows, if process got "kill -10" signal.
        """
        super(BuildNodeBuilder, self).__init__(name='Builder-{0}'.format(
            thread_num))
        self.__config = config
        self.__working_dir = os.path.join(config.working_dir,
                                          'builder-{0}'.format(thread_num))
        self.init_working_dir(self.__working_dir)
        self.__logger = None
        self.__current_task_id = None
        # current task processing start timestamp
        self.__start_ts = None
        # current task builder object
        self.__builder = None
        self.__session = None
        self._cas_wrapper = None
        self._codenotary_enabled = self.__config.codenotary_enabled
        self._pulp_uploader = PulpRpmUploader(
            self.__config.pulp_host, self.__config.pulp_user,
            self.__config.pulp_password, self.__config.pulp_chunk_size,
            self.__config.pulp_uploader_max_workers
        )

        self.__terminated_event = terminated_event
        self.__graceful_terminated_event = graceful_terminated_event
        self.__hostname = platform.node()

    def run(self):
        log_file = os.path.join(self.__working_dir,
                                'bt-{0}.log'.format(self.name))
        self.__logger = self.init_thread_logger(log_file)
        if self._codenotary_enabled:
            self._cas_wrapper = CasWrapper(
                cas_api_key=self.__config.cas_api_key,
                cas_signer_id=self.__config.cas_signer_id,
                logger=self.__logger,
            )
        self.__logger.info('starting %s', self.name)
        self.__generate_request_session()
        while not self.__graceful_terminated_event.is_set():
            task = self.__request_task()
            if not task:
                self.__logger.debug('there are no tasks to process')
                self.__terminated_event.wait(random.randint(5, 10))
                continue
            self.__current_task_id = task.id
            self.__start_ts = datetime.datetime.utcnow()
            ts = int(self.__start_ts.timestamp())
            task_dir = os.path.join(self.__working_dir, str(task.id))
            artifacts_dir = os.path.join(task_dir, 'artifacts')
            task_log_file = os.path.join(artifacts_dir, f'albs.{ts}.log')
            task_log_handler = None
            success = False
            excluded = False
            try:
                self.__logger.info('processing the task:\n%s', task)
                os.makedirs(artifacts_dir)
                task_log_handler = self.__init_task_logger(task_log_file)
                self.__build_packages(task, task_dir, artifacts_dir)
                success = True
            except BuildError:
                self.__logger.exception(
                    'task %i build failed',
                    task.id,
                )
            except BuildExcluded:
                excluded = True
                self.__logger.info(
                    'task %i build excluded',
                    task.id,
                )
            except Exception as e:
                self.__logger.exception(
                    'task %i build failed',
                    task.id,
                )
                capture_exception(e)
            finally:
                only_logs = (not (bool(filter_files(
                    artifacts_dir, lambda f: f.endswith('.rpm')))))
                notarized_artifacts = {}
                if self._codenotary_enabled:
                    (
                        notarized_artifacts,
                        non_notarized_artifacts,
                    ) = notarize_build_artifacts(
                        task,
                        artifacts_dir,
                        self._cas_wrapper,
                        self.__hostname,
                    )
                    self.__logger.debug(
                        'List of notarized and not notarized artifacts:')
                    self.__logger.debug(pprint.pformat(notarized_artifacts))
                    self.__logger.debug(pprint.pformat(non_notarized_artifacts))
                    if non_notarized_artifacts:
                        only_logs = True
                        success = False
                        self.__logger.error(
                            'Cannot notarize following artifacts:\n%s',
                            '\n'.join(non_notarized_artifacts),
                        )
                try:
                    build_artifacts = self.__upload_artifacts(
<<<<<<< HEAD
                        artifacts_dir, only_logs=(not success))
                except Exception as e:
                    self.__logger.exception('Cannot upload task artifacts: %s',
                                            str(e))
=======
                        artifacts_dir, only_logs=only_logs)
                except Exception:
                    self.__logger.exception('Cannot upload task artifacts')
>>>>>>> 38207969
                    build_artifacts = []
                    success = False
                finally:
                    build_artifacts.append(
                        self._pulp_uploader.upload_single_file(task_log_file)
                    )

                for artifact in build_artifacts:
                    artifact.cas_hash = notarized_artifacts.get(artifact.path)

                try:
                    if not success and excluded:
                        self.__report_excluded_task(
                            task, build_artifacts)
                    else:
                        self.__report_done_task(
                            task, success=success, artifacts=build_artifacts)
                except Exception:
                    self.__logger.exception(
                        'Cannot report task status to the main node')
                if task_log_handler:
                    self.__close_task_logger(task_log_handler)
                self.__current_task_id = None
                self.__start_ts = None
                if os.path.exists(task_dir):
                    self.__logger.debug(
                        'cleaning up task build directory %s',
                        task_dir,
                    )
                    # NOTE: sometimes source files have weird permissions
                    #       which makes their deletion merely impossible
                    #       without root permissions
                    rm_sudo(task_dir)
                self.__builder = None

    def __build_packages(self, task, task_dir, artifacts_dir):
        """
        Creates a suitable builder instance and builds RPM or Debian packages.

        Parameters
        ----------
        task : Task
            Build task information.
        task_dir : str
            Build task working directory path.
        artifacts_dir : str
            Build artifacts storage directory path.
        """
        self.__logger.info('building on the %s node', platform.node())
        builder_class = get_suitable_builder(task)
        self.__builder = builder_class(self.__config, self.__logger, task,
                                       task_dir, artifacts_dir,
                                       self._cas_wrapper)
        self.__builder.build()

<<<<<<< HEAD
    def __upload_artifacts(self, artifacts_dir, only_logs: bool = False):
=======
    def __upload_artifacts(self, artifacts_dir,
                           only_logs: bool = False):
>>>>>>> 38207969
        artifacts = self._pulp_uploader.upload(
            artifacts_dir, only_logs=only_logs)
        build_stats = self.__builder.get_build_stats()
        timestamp = time.time()
        build_stats_path = os.path.join(
            artifacts_dir, f'build_stats_{timestamp}.yml')
        with open(build_stats_path, 'w') as fd:
            fd.write(yaml.dump(build_stats))
        artifacts.append(
            self._pulp_uploader.upload_single_file(build_stats_path)
        )
        return artifacts

    def __request_task(self):
        supported_arches = [self.__config.base_arch]
        if self.__config.base_arch == 'x86_64':
            supported_arches.append('i686')
        task = self.__call_master(
            'get_task',
            err_msg="Can't request new task from master:",
            supported_arches=supported_arches,
        )
        if not task:
            return
        if not task.get('is_secure_boot'):
            task['is_secure_boot'] = False
        return Task(**task)

    def __report_excluded_task(self, task, artifacts):
        kwargs = {
            'task_id': task.id,
            'status': 'excluded',
            'artifacts': [artifact.dict() for artifact in artifacts],
            'is_cas_authenticated': task.is_cas_authenticated,
            'git_commit_hash': task.ref.git_commit_hash,
            'alma_commit_cas_hash': task.alma_commit_cas_hash,
        }
        self.__call_master(
            'build_done',
            err_msg="Can't mark the task as excluded:",
            **kwargs,
        )

    def __report_done_task(self, task, success=True, artifacts=None):
        if not artifacts:
            artifacts = []
        kwargs = {
            'task_id': task.id,
            'status': 'done' if success else 'failed',
            'artifacts': [artifact.dict() for artifact in artifacts],
            'is_cas_authenticated': task.is_cas_authenticated,
            'git_commit_hash': task.ref.git_commit_hash,
            'alma_commit_cas_hash': task.alma_commit_cas_hash,
        }
        self.__call_master(
            'build_done',
            err_msg="Can't mark the task as done:",
            **kwargs,
        )

    def __generate_request_session(self):
        retry_strategy = Retry(
            total=constants.TOTAL_RETRIES,
            status_forcelist=constants.STATUSES_TO_RETRY,
            method_whitelist=constants.METHODS_TO_RETRY,
            backoff_factor=constants.BACKOFF_FACTOR,
            raise_on_status=True,
        )
        adapter = requests.adapters.HTTPAdapter(
            max_retries=retry_strategy)
        self.__session = requests.Session()
        self.__session.headers.update({
            'Authorization': f'Bearer {self.__config.jwt_token}',
        })
        self.__session.mount('http://', adapter)
        self.__session.mount('https://', adapter)

    def __call_master(
            self,
            endpoint,
            err_msg: typing.Optional[str] = '',
            **parameters,
    ):
        full_url = urllib.parse.urljoin(
            self.__config.master_url, f'build_node/{endpoint}')
        if endpoint == 'build_done':
            session_method = self.__session.post
        else:
            session_method = self.__session.get
        try:
            response = session_method(
                full_url, json=parameters,
                timeout=self.__config.request_timeout
            )
            # Special case when build was already done
            if response.status_code == requests.codes.conflict:
                return {}
            response.raise_for_status()
            return response.json()
        except requests.exceptions.RetryError:
            self.__logger.exception('Max retries exceeded. %s', err_msg)
        except Exception:
            self.__logger.exception('%s', err_msg)

    @staticmethod
    def init_working_dir(working_dir):
        """
        Creates a non-existent working directory or cleans it up from previous
        builds.
        """
        if os.path.exists(working_dir):
            logging.debug('cleaning the %s working directory',
                          working_dir)
            clean_dir(working_dir)
        else:
            logging.debug('creating the %s working directory',
                          working_dir)
            os.makedirs(working_dir, 0o750)

    def __init_task_logger(self, log_file):
        """
        Task logger initialization, configures a build thread logger to write
        output to the given log file.

        Parameters
        ----------
        log_file : str
            Task log file path.

        Returns
        -------
        logging.Handler
            Task logging handler.
        """
        handler = logging.FileHandler(log_file)
        handler.setLevel(logging.DEBUG)
        formatter = logging.Formatter("%(asctime)s %(levelname)-8s]: "
                                      "%(message)s", "%H:%M:%S %d.%m.%y")
        handler.setFormatter(formatter)
        self.__logger.addHandler(handler)
        return handler

    def __close_task_logger(self, task_handler):
        """
        Closes the specified task log handler and removes it from the current
        thread logger.

        Parameters
        ----------
        task_handler : logging.Handler
            Task log handler.
        """
        task_handler.flush()
        task_handler.close()
        self.__logger.handlers.remove(task_handler)

    @staticmethod
    def init_thread_logger(log_file):
        """
        Build thread logger initialization.

        Parameters
        ----------
        log_file : str
            Log file path.

        Returns
        -------
        logging.Logger
            Build thread logger.
        """
        logger = logging.getLogger('bt-{0}-logger'.
                                   format(threading.current_thread().name))
        logger.handlers = []
        logger.setLevel(logging.DEBUG)
        formatter = logging.Formatter("%(asctime)s %(levelname)-8s: "
                                      "%(message)s",
                                      "%H:%M:%S %d.%m.%y")
        handler = logging.FileHandler(log_file)
        handler.setLevel(logging.DEBUG)
        handler.setFormatter(formatter)
        logger.addHandler(handler)
        return logger

    @property
    def current_task_id(self):
        return self.__current_task_id<|MERGE_RESOLUTION|>--- conflicted
+++ resolved
@@ -159,16 +159,9 @@
                         )
                 try:
                     build_artifacts = self.__upload_artifacts(
-<<<<<<< HEAD
-                        artifacts_dir, only_logs=(not success))
-                except Exception as e:
-                    self.__logger.exception('Cannot upload task artifacts: %s',
-                                            str(e))
-=======
                         artifacts_dir, only_logs=only_logs)
                 except Exception:
                     self.__logger.exception('Cannot upload task artifacts')
->>>>>>> 38207969
                     build_artifacts = []
                     success = False
                 finally:
@@ -224,12 +217,8 @@
                                        self._cas_wrapper)
         self.__builder.build()
 
-<<<<<<< HEAD
-    def __upload_artifacts(self, artifacts_dir, only_logs: bool = False):
-=======
     def __upload_artifacts(self, artifacts_dir,
                            only_logs: bool = False):
->>>>>>> 38207969
         artifacts = self._pulp_uploader.upload(
             artifacts_dir, only_logs=only_logs)
         build_stats = self.__builder.get_build_stats()
