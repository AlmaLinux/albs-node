# -*- mode:python; coding:utf-8; -*-
# author: Eugene Zamriy <ezamriy@cloudlinux.com>
# created: 2017-10-19

"""
CloudLinux Build System build thread implementation.
"""

import datetime
import logging
import os
import urllib
import platform
import random
import threading
import traceback

import yaml
import requests

from build_node.builders import get_suitable_builder
from build_node.build_node_errors import BuildError, BuildExcluded
from build_node.uploaders.pulp import PulpRpmUploader
from build_node.uploaders.s3 import S3LogsUploader
from build_node.utils.file_utils import clean_dir, rm_sudo
from build_node.models import Task
from build_node.utils.sentry_utils import Sentry


class BuildNodeBuilder(threading.Thread):

    """Build thread."""

    def __init__(self, config, thread_num, terminated_event,
                 graceful_terminated_event):
        """
        Build thread initialization.

        Parameters
        ----------
        config : build_node.build_node_config.BuildNodeConfig
            Build node configuration object.
        thread_num : int
            Number of a build thread to construct a "unique" name.
        terminated_event : threading.Event
            Shows, if process got "kill -15" signal.
        graceful_terminated_event : threading.Event
            Shows, if process got "kill -10" signal.
        """
        super(BuildNodeBuilder, self).__init__(name='Builder-{0}'.format(
            thread_num))
        self.__config = config
        self.__working_dir = os.path.join(config.working_dir,
                                          'builder-{0}'.format(thread_num))
        self.init_working_dir(self.__working_dir)
        self.__logger = None
        self.__current_task_id = None
        # current task processing start timestamp
        self.__start_ts = None
        self.__sentry = Sentry(config.sentry_dsn)
        # current task builder object
        self.__builder = None
        self._pulp_uploader = PulpRpmUploader(
            self.__config.pulp_host, self.__config.pulp_user,
            self.__config.pulp_password, self.__config.pulp_chunk_size
        )
        self._s3_uploader = S3LogsUploader(
            self.__config.s3_bucket, self.__config.s3_secret_access_key,
            self.__config.s3_access_key_id, self.__config.s3_region
        )

        self.__terminated_event = terminated_event
        self.__graceful_terminated_event = graceful_terminated_event

    def run(self):
        log_file = os.path.join(self.__working_dir,
                                'bt-{0}.log'.format(self.name))
        self.__logger = self.init_thread_logger(log_file)
        self.__logger.info('starting {0}'.format(self.name))
        while not self.__graceful_terminated_event.is_set():
            task = self.__request_task()
            if not task:
                self.__logger.debug('there are no tasks to process')
                self.__terminated_event.wait(random.randint(5, 10))
                continue
            self.__current_task_id = task.id
            self.__start_ts = datetime.datetime.utcnow()
            task_dir = os.path.join(self.__working_dir, str(task.id))
            artifacts_dir = os.path.join(task_dir, 'artifacts')
            task_log_file = os.path.join(task_dir, 'alt.log')
            task_log_handler = None
            success = False
            excluded = False
            excluded_exception = None
            try:
                self.__logger.info(f'processing the task:\n{task}')
                os.makedirs(artifacts_dir)
                task_log_handler = self.__init_task_logger(task_log_file)
                self.__build_packages(task, task_dir, artifacts_dir)
                build_artifacts = self.__upload_artifacts(
                    task, artifacts_dir, task_log_file)
                success = True
            except BuildError as e:
                self.__logger.error('task {0} build failed: {1}'.
                                    format(task.id, str(e)))
            except BuildExcluded as ee:
                excluded_exception = ee
                excluded = True
                self.__logger.info(
                    'task {0} build excluded: {1}'.format(
                        task.id, str(excluded_exception)))
            except Exception as e:
                self.__logger.error('task {0} build failed: {1}. '
                                    'Traceback:\n{2}'.
                                    format(task.id, str(e),
                                           traceback.format_exc()))
                self.__sentry.capture_exception(e)
            finally:
                if not success:
                    try:
                        self.__upload_artifacts(
                            task, artifacts_dir, task_log_file)
                        if excluded_exception is not None:
                            self.__report_excluded_task(
                                task, str(excluded_exception))
                    except Exception as e:
                        self.__logger.error(
                            'Cannot upload task artifacts: {0}. '
                            'Traceback:\n{1}'.format(
                                str(e), traceback.format_exc()))
                        self.__sentry.capture_exception(e)
                if not excluded:
                    self.__report_done_task(
                        task, success=success, artifacts=build_artifacts)
                if task_log_handler:
                    self.__close_task_logger(task_log_handler)
                self.__current_task_id = None
                self.__start_ts = None
                if os.path.exists(task_dir):
                    self.__logger.debug('cleaning up task build directory'
                                        ' {0}'.format(task_dir))
                    # NOTE: sometimes source files have weird permissions
                    #       which makes their deletion merely impossible
                    #       without root permissions
                    rm_sudo(task_dir)
                self.__builder = None

    def __build_packages(self, task, task_dir, artifacts_dir):
        """
        Creates a suitable builder instance and builds RPM or Debian packages.

        Parameters
        ----------
        task : dict
            Build task information.
        task_dir : str
            Build task working directory path.
        artifacts_dir : str
            Build artifacts storage directory path.
        """
        self.__logger.info('building on the {0} node'.format(platform.node()))
        builder_class = get_suitable_builder(task)
        self.__builder = builder_class(self.__config, self.__logger, task,
                                       task_dir, artifacts_dir)
        self.__builder.build()

    def __upload_artifacts(self, task, artifacts_dir, task_log_file):
<<<<<<< HEAD
        self._pulp_uploader.upload(artifacts_dir)
        s3_upload_dir = task['s3_upload_dir']
        self._s3_uploader.upload(artifacts_dir, s3_upload_dir=s3_upload_dir)
=======
        return self._uploader.upload(artifacts_dir)
        # TODO: Upload logs to S3
>>>>>>> 20efb83c
        build_stats = self.__builder.get_build_stats()
        start_time = datetime.datetime.utcnow()
        end_time = datetime.datetime.utcnow()
        build_stats['upload'] = {'start_ts': start_time, 'end_ts': end_time}
        build_stats['total'] = {'start_ts': self.__start_ts,
                                'end_ts': end_time}
        build_stats_path = os.path.join(artifacts_dir, 'build_stats.yml')
        with open(build_stats_path, 'w') as fd:
            fd.write(yaml.dump(build_stats))
        self._s3_uploader.upload_single_file(build_stats_path, s3_upload_dir)
        self._s3_uploader.upload_single_file(task_log_file, s3_upload_dir)

    def __upload_artifact(self, task, file_path, chunk_size=4194304):
        """
        Sends file through a ZeroMQ socket.

        Parameters
        ----------
        task : dict
            Build task.
        file_path : str
            Artifact file path.
        chunk_size : int
            Chunk size in bytes, 4MB seems to be a reasonable default since
            only 9% of RPMs (including debuginfo) has greater size.
        """
        self.__logger.info('uploading {0} build artifact'.
                           format(os.path.split(file_path)[1]))
        return

    def __request_task(self):
        task = self.__call_master('get_task')
        if not task:
            return
        return Task(**task)

    def __report_excluded_task(self, task, reason):
        kwargs = {'task_id': task.id, 'reason': reason}
        self.__call_master('build_excluded', **kwargs)

    def __report_done_task(self, task, success=True, artifacts=None):
        kwargs = {
            'task_id': task.id,
            'success': success,
            'artifacts': artifacts
        }
        self.__call_master('build_done', **kwargs)

    def __call_master(self, endpoint, **parameters):
        # TODO: move to config
        full_url = urllib.parse.urljoin(self.__config.master_url, f'build_node/{endpoint}')
        headers = {'authorization': f'Bearer {self.__config.jwt_token}'}
        if endpoint == 'build_done':
            response = requests.post(
                full_url,
                json=parameters,
                headers=headers
            )
        else:
            response = requests.get(full_url, json=parameters, headers=headers)
        response.raise_for_status()
        return response.json()

    @staticmethod
    def init_working_dir(working_dir):
        """
        Creates a non-existent working directory or cleans it up from previous
        builds.
        """
        if os.path.exists(working_dir):
            logging.debug('cleaning the {0} working directory'.
                          format(working_dir))
            clean_dir(working_dir)
        else:
            logging.debug('creating the {0} working directory'.
                          format(working_dir))
            os.makedirs(working_dir, 0o750)

    def __init_task_logger(self, log_file):
        """
        Task logger initialization, configures a build thread logger to write
        output to the given log file.

        Parameters
        ----------
        log_file : str
            Task log file path.

        Returns
        -------
        logging.Handler
            Task logging handler.
        """
        handler = logging.FileHandler(log_file)
        handler.setLevel(logging.DEBUG)
        formatter = logging.Formatter("%(asctime)s %(levelname)-8s]: "
                                      "%(message)s", "%H:%M:%S %d.%m.%y")
        handler.setFormatter(formatter)
        self.__logger.addHandler(handler)
        return handler

    def __close_task_logger(self, task_handler):
        """
        Closes the specified task log handler and removes it from the current
        thread logger.

        Parameters
        ----------
        task_handler : logging.Handler
            Task log handler.
        """
        task_handler.flush()
        task_handler.close()
        self.__logger.handlers.remove(task_handler)

    @staticmethod
    def init_thread_logger(log_file):
        """
        Build thread logger initialization.

        Parameters
        ----------
        log_file : str
            Log file path.

        Returns
        -------
        logging.Logger
            Build thread logger.
        """
        logger = logging.getLogger('bt-{0}-logger'.
                                   format(threading.current_thread().name))
        logger.handlers = []
        logger.setLevel(logging.DEBUG)
        formatter = logging.Formatter("%(asctime)s %(levelname)-8s: "
                                      "%(message)s",
                                      "%H:%M:%S %d.%m.%y")
        handler = logging.FileHandler(log_file)
        handler.setLevel(logging.DEBUG)
        handler.setFormatter(formatter)
        logger.addHandler(handler)
        return logger

    @property
    def current_task_id(self):
        return self.__current_task_id<|MERGE_RESOLUTION|>--- conflicted
+++ resolved
@@ -165,14 +165,9 @@
         self.__builder.build()
 
     def __upload_artifacts(self, task, artifacts_dir, task_log_file):
-<<<<<<< HEAD
         self._pulp_uploader.upload(artifacts_dir)
         s3_upload_dir = task['s3_upload_dir']
         self._s3_uploader.upload(artifacts_dir, s3_upload_dir=s3_upload_dir)
-=======
-        return self._uploader.upload(artifacts_dir)
-        # TODO: Upload logs to S3
->>>>>>> 20efb83c
         build_stats = self.__builder.get_build_stats()
         start_time = datetime.datetime.utcnow()
         end_time = datetime.datetime.utcnow()
