--- conflicted
+++ resolved
@@ -41,11 +41,8 @@
     platform: TaskPlatform
     created_by: TaskCreatedBy
     repositories: typing.List[TaskRepo]
-<<<<<<< HEAD
     built_srpm_url: typing.Optional[str]
-=======
     is_secure_boot: bool
->>>>>>> 29d9ad57
 
     def is_srpm_build_required(self):
         return not (self.ref.url.endswith('src.rpm') or self.built_srpm_url)
